<<<<<<< HEAD
use sea_orm::sea_query::{
    extension::postgres::PgExpr, Alias, CommonTableExpression, DeleteStatement, ExprTrait,
    InsertStatement, PgFunc, Query, SimpleExpr, Value,
};
=======
use sea_orm::sea_query::{extension::postgres::PgExpr, Alias, ExprTrait, PgFunc, Query, Value};
use sea_orm::ActiveValue::NotSet;
>>>>>>> 8350d388
use sea_orm::{prelude::*, FromQueryResult, Set, TransactionTrait};
use std::collections::HashSet;
use uuid::Uuid;

use crate::entity::role::{GroupWorkerRole, UserGroupRole};
use crate::entity::state::TaskState;
use crate::entity::{
    active_tasks as ActiveTasks, archived_tasks as ArchivedTasks, artifacts as Artifact,
    group_worker as GroupWorker, groups as Group, task_suites as TaskSuites,
    user_group as UserGroup, users as User, workers as Worker,
};
use crate::error::{ApiError, Error, ErrorMsg};
use crate::schema::{
    ArtifactQueryResp, ChangeTaskReq, CountQuery, ParsedTaskQueryInfo, SubmitTaskReq,
    SubmitTaskResp, TaskQueryInfo, TaskQueryResp, TaskResultSpec, TasksCancelByFilterReq,
    TasksCancelByFilterResp, TasksCancelByUuidsReq, TasksCancelByUuidsResp, TasksQueryReq,
    TasksQueryResp, UpdateTaskLabelsReq,
};
use crate::{config::InfraPool, schema::TaskSpec};

use super::worker::{remove_task, TaskDispatcherOp};

// XXX: Not sure if we can relax the constrains on local path checking.
// We currently only check if the path is absolute or contains `..` and not check for `.`.
fn check_task_spec(spec: &TaskSpec) -> crate::error::Result<()> {
    if spec.resources.iter().any(|r| {
        r.local_path.is_absolute()
            || r.local_path
                .components()
                .any(|c| matches!(c, std::path::Component::ParentDir))
    }) {
        return Err(Error::ApiError(crate::error::ApiError::InvalidRequest(
            "Resource local path is absolute or contains `..`".to_string(),
        )));
    }
    Ok(())
}

enum Submitter {
    User,
    Worker(Uuid),
}

pub async fn user_submit_task(
    pool: &InfraPool,
    creator_id: i64,
    req: SubmitTaskReq,
) -> crate::error::Result<SubmitTaskResp> {
    interval_submit_task(pool, creator_id, Submitter::User, req).await
}

async fn interval_submit_task(
    pool: &InfraPool,
    creator_id: i64,
    submitter: Submitter,
    SubmitTaskReq {
        group_name,
        suite_uuid,
        tags,
        labels,
        timeout,
        priority,
        task_spec,
    }: SubmitTaskReq,
) -> crate::error::Result<SubmitTaskResp> {
    let tags = Vec::from_iter(tags);
    let labels = Vec::from_iter(labels);
    let now = TimeDateTimeWithTimeZone::now_utc();
    let (state, upstream_task_uuid) = match submitter {
        Submitter::User => (Set(crate::entity::state::TaskState::Ready), NotSet),
        Submitter::Worker(upstream_task_uuid) => (
            Set(crate::entity::state::TaskState::Pending),
            Set(Some(upstream_task_uuid)),
        ),
    };
    match suite_uuid {
        Some(suite_uuid) => {
            // Check task spec
            check_task_spec(&task_spec)?;
            let spec = serde_json::to_value(task_spec)?;
            let (task, suite_uuid) = pool
                .db
                .transaction::<_, (ActiveTasks::Model, Uuid), crate::error::Error>(|txn| {
                    Box::pin(async move {
                        // Fetch suite
                        let suite = TaskSuites::Entity::update_many()
                            .col_expr(
                                TaskSuites::Column::TotalTasks,
                                Expr::col(TaskSuites::Column::TotalTasks).add(1),
                            )
                            .col_expr(
                                TaskSuites::Column::PendingTasks,
                                Expr::col(TaskSuites::Column::PendingTasks).add(1),
                            )
                            .col_expr(TaskSuites::Column::LastTaskSubmittedAt, Expr::value(now))
                            .col_expr(TaskSuites::Column::UpdatedAt, Expr::value(now))
                            .filter(TaskSuites::Column::Uuid.eq(suite_uuid))
                            .exec_with_returning(txn)
                            .await?;
                        let suite = match suite.into_iter().next() {
                            Some(suite) => suite,
                            None => {
                                return Err(Error::ApiError(crate::error::ApiError::NotFound(
                                    format!("Task suite with uuid {suite_uuid}"),
                                )));
                            }
                        };

                        // Check suite state - cannot submit to cancelled suite
                        if !suite.state.can_accept_tasks() {
                            return Err(Error::ApiError(crate::error::ApiError::InvalidRequest(
                                format!(
                                    "Suite is in {} state and cannot accept new tasks",
                                    suite.state
                                ),
                            )));
                        }
                        // Permission check: user must be member of suite's group
                        UserGroup::Entity::find()
                            .filter(UserGroup::Column::UserId.eq(creator_id))
                            .filter(UserGroup::Column::GroupId.eq(suite.group_id))
                            .one(txn)
                            .await?
                            .and_then(|ug| match ug.role {
                                UserGroupRole::Admin | UserGroupRole::Write => Some(()),
                                _ => None,
                            })
                            .ok_or(Error::AuthError(crate::error::AuthError::PermissionDenied))?;
                        let group = Group::Entity::update_many()
                            .col_expr(
                                Group::Column::TaskCount,
                                Expr::col(Group::Column::TaskCount).add(1),
                            )
                            .col_expr(Group::Column::UpdatedAt, Expr::value(now))
                            .filter(Group::Column::Id.eq(suite.group_id))
                            .filter(Group::Column::GroupName.eq(&group_name))
                            .exec_with_returning(txn)
                            .await?;
                        let group = match group.into_iter().next() {
                            Some(group) => group,
                            None => {
                                return Err(Error::ApiError(crate::error::ApiError::NotFound(
                                    format!("User or group with name {group_name}"),
                                )));
                            }
                        };
                        let group_id = group.id;
                        let task_id = group.task_count;
                        let uuid = Uuid::new_v4();
                        let task = ActiveTasks::ActiveModel {
                            creator_id: Set(creator_id),
                            group_id: Set(group_id),
                            task_id: Set(task_id),
                            uuid: Set(uuid),
                            tags: Set(tags),
                            labels: Set(labels),
                            created_at: Set(now),
                            updated_at: Set(now),
                            state,
                            assigned_worker: Set(None),
                            timeout: Set(timeout.as_secs() as i64),
                            priority: Set(priority),
                            spec: Set(spec),
                            result: Set(None),
                            upstream_task_uuid,
                            task_suite_id: Set(Some(suite.id)),
                            ..Default::default()
                        };
                        let task = task.insert(txn).await?;
                        Ok((task, suite.uuid))
                    })
                })
                .await?;
            // TODO: add task to suite's task queue
            Ok(SubmitTaskResp {
                task_id: task.task_id,
                uuid: task.uuid,
                suite_uuid: Some(suite_uuid),
            })
        }
        None => {
            // Check task spec
            check_task_spec(&task_spec)?;
            let spec = serde_json::to_value(task_spec)?;
            let task = pool
                .db
                .transaction::<_, ActiveTasks::Model, crate::error::Error>(|txn| {
                    Box::pin(async move {
                        let group = Group::Entity::update_many()
                            .col_expr(
                                Group::Column::TaskCount,
                                Expr::col(Group::Column::TaskCount).add(1),
                            )
                            .col_expr(Group::Column::UpdatedAt, Expr::value(now))
                            .filter(Group::Column::GroupName.eq(&group_name))
                            .exec_with_returning(txn)
                            .await?;
                        let group = match group.into_iter().next() {
                            Some(group) => group,
                            None => {
                                return Err(Error::ApiError(crate::error::ApiError::NotFound(
                                    format!("User or group with name {group_name}"),
                                )));
                            }
                        };
                        let group_id = group.id;
                        let task_id = group.task_count;
                        let uuid = Uuid::new_v4();
                        let task = ActiveTasks::ActiveModel {
                            creator_id: Set(creator_id),
                            group_id: Set(group_id),
                            task_id: Set(task_id),
                            uuid: Set(uuid),
                            tags: Set(tags),
                            labels: Set(labels),
                            created_at: Set(now),
                            updated_at: Set(now),
                            state,
                            assigned_worker: Set(None),
                            timeout: Set(timeout.as_secs() as i64),
                            priority: Set(priority),
                            spec: Set(spec),
                            result: Set(None),
                            upstream_task_uuid,
                            ..Default::default()
                        };
                        let task = task.insert(txn).await?;

                        Ok(task)
                    })
                })
                .await?;
            if task.state == TaskState::Pending {
                Ok(SubmitTaskResp {
                    task_id: task.task_id,
                    uuid: task.uuid,
                    suite_uuid,
                })
            } else {
                // Batch add task to worker task queues
                let builder = pool.db.get_database_backend();
                let tasks_stmt = Query::select()
                    .column((Worker::Entity, ActiveTasks::Column::Id))
                    .from(Worker::Entity)
                    .join(
                        sea_orm::JoinType::Join,
                        GroupWorker::Entity,
                        Expr::col((GroupWorker::Entity, GroupWorker::Column::WorkerId))
                            .eq(Expr::col((Worker::Entity, Worker::Column::Id))),
                    )
                    .and_where(
                        Expr::col((GroupWorker::Entity, GroupWorker::Column::GroupId))
                            .eq(task.group_id),
                    )
                    .and_where(
                        Expr::col((GroupWorker::Entity, GroupWorker::Column::Role)).eq(
                            PgFunc::any(vec![GroupWorkerRole::Write, GroupWorkerRole::Admin]),
                        ),
                    )
                    .and_where(
                        Expr::col((Worker::Entity, Worker::Column::Tags)).contains(task.tags),
                    )
                    .to_owned();
                let workers: Vec<PartialWorkerId> =
                    PartialWorkerId::find_by_statement(builder.build(&tasks_stmt))
                        .all(&pool.db)
                        .await?;
                let op = TaskDispatcherOp::BatchAddTask(
                    workers.into_iter().map(i64::from).collect(),
                    task.id,
                    task.priority,
                );
                if pool.worker_task_queue_tx.send(op).is_err() {
                    Err(Error::Custom("send batch add task failed".to_string()))
                } else {
                    Ok(SubmitTaskResp {
                        task_id: task.task_id,
                        uuid: task.uuid,
                        suite_uuid,
                    })
                }
            }
        }
    }
}

pub async fn worker_submit_pending_task(
    pool: &InfraPool,
    creator_id: i64,
    upstream_task_uuid: Uuid,
    req: SubmitTaskReq,
) -> crate::error::Result<SubmitTaskResp> {
    interval_submit_task(pool, creator_id, Submitter::Worker(upstream_task_uuid), req).await
}

pub async fn worker_trigger_pending_task(pool: &InfraPool, uuid: Uuid) -> crate::error::Result<()> {
    tracing::debug!("Trigger pending task {uuid}");
    let task = ActiveTasks::Entity::find()
        .filter(ActiveTasks::Column::Uuid.eq(uuid))
        .filter(ActiveTasks::Column::State.eq(TaskState::Pending))
        .one(&pool.db)
        .await?
        .ok_or(Error::ApiError(crate::error::ApiError::NotFound(format!(
            "Pending task with uuid {uuid}"
        ))))?;
    let mut task: ActiveTasks::ActiveModel = task.into();
    task.state = Set(TaskState::Ready);
    task.updated_at = Set(TimeDateTimeWithTimeZone::now_utc());
    let task = task.update(&pool.db).await?;
    // Batch add task to worker task queues
    let builder = pool.db.get_database_backend();
    let tasks_stmt = Query::select()
        .column((Worker::Entity, ActiveTasks::Column::Id))
        .from(Worker::Entity)
        .join(
            sea_orm::JoinType::Join,
            GroupWorker::Entity,
            Expr::col((GroupWorker::Entity, GroupWorker::Column::WorkerId))
                .eq(Expr::col((Worker::Entity, Worker::Column::Id))),
        )
        .and_where(Expr::col((GroupWorker::Entity, GroupWorker::Column::GroupId)).eq(task.group_id))
        .and_where(
            Expr::col((GroupWorker::Entity, GroupWorker::Column::Role)).eq(PgFunc::any(vec![
                GroupWorkerRole::Write,
                GroupWorkerRole::Admin,
            ])),
        )
        .and_where(Expr::col((Worker::Entity, Worker::Column::Tags)).contains(task.tags))
        .to_owned();
    let workers: Vec<PartialWorkerId> =
        PartialWorkerId::find_by_statement(builder.build(&tasks_stmt))
            .all(&pool.db)
            .await?;
    let op = TaskDispatcherOp::BatchAddTask(
        workers.into_iter().map(i64::from).collect(),
        task.id,
        task.priority,
    );
    if pool.worker_task_queue_tx.send(op).is_err() {
        Err(Error::Custom("send batch add task failed".to_string()))
    } else {
        Ok(())
    }
}

pub async fn user_change_task(
    pool: &InfraPool,
    user_id: i64,
    uuid: Uuid,
    ChangeTaskReq {
        tags,
        timeout,
        priority,
        task_spec,
    }: ChangeTaskReq,
) -> crate::error::Result<()> {
    if tags.is_none() && timeout.is_none() && priority.is_none() && task_spec.is_none() {
        return Err(Error::ApiError(crate::error::ApiError::InvalidRequest(
            "No change specified".to_string(),
        )));
    }
    let task = pool
        .db
        .transaction::<_, ActiveTasks::Model, crate::error::Error>(|txn| {
            Box::pin(async move {
                let task = ActiveTasks::Entity::find()
                    .filter(ActiveTasks::Column::Uuid.eq(uuid))
                    .filter(ActiveTasks::Column::State.eq(TaskState::Ready))
                    .one(txn)
                    .await?
                    .ok_or(Error::ApiError(crate::error::ApiError::NotFound(format!(
                        "Task with uuid {uuid}"
                    ))))?;
                let user_group_role = UserGroup::Entity::find()
                    .filter(UserGroup::Column::UserId.eq(user_id))
                    .filter(UserGroup::Column::GroupId.eq(task.group_id))
                    .one(txn)
                    .await?
                    .ok_or(Error::ApiError(crate::error::ApiError::InvalidRequest(
                        "User is not in the group".to_string(),
                    )))?;
                match user_group_role.role {
                    UserGroupRole::Admin | UserGroupRole::Write => {}
                    _ => {
                        return Err(Error::AuthError(crate::error::AuthError::PermissionDenied));
                    }
                }
                let mut task: ActiveTasks::ActiveModel = task.into();
                let now = TimeDateTimeWithTimeZone::now_utc();
                task.updated_at = Set(now);
                if let Some(tags) = tags {
                    task.tags = Set(Vec::from_iter(tags));
                }
                if let Some(task_spec) = task_spec {
                    check_task_spec(&task_spec)?;
                    let spec = serde_json::to_value(task_spec)?;
                    task.spec = Set(spec);
                }
                if let Some(timeout) = timeout {
                    task.timeout = Set(timeout.as_secs() as i64);
                }
                if let Some(priority) = priority {
                    task.priority = Set(priority);
                }
                let task = task.update(txn).await?;

                Ok(task)
            })
        })
        .await?;
    let builder = pool.db.get_database_backend();
    let tasks_stmt = Query::select()
        .column((Worker::Entity, ActiveTasks::Column::Id))
        .from(Worker::Entity)
        .join(
            sea_orm::JoinType::Join,
            GroupWorker::Entity,
            Expr::col((GroupWorker::Entity, GroupWorker::Column::WorkerId))
                .eq(Expr::col((Worker::Entity, Worker::Column::Id))),
        )
        .and_where(Expr::col((GroupWorker::Entity, GroupWorker::Column::GroupId)).eq(task.group_id))
        .and_where(
            Expr::col((GroupWorker::Entity, GroupWorker::Column::Role)).eq(PgFunc::any(vec![
                GroupWorkerRole::Write,
                GroupWorkerRole::Admin,
            ])),
        )
        .and_where(Expr::col((Worker::Entity, Worker::Column::Tags)).contains(task.tags))
        .to_owned();
    let workers: Vec<PartialWorkerId> =
        PartialWorkerId::find_by_statement(builder.build(&tasks_stmt))
            .all(&pool.db)
            .await?;
    let op = TaskDispatcherOp::RemoveTask(task.id);
    if pool.worker_task_queue_tx.send(op).is_err() {
        return Err(Error::Custom("send remove task op failed".to_string()));
    }
    let op = TaskDispatcherOp::BatchAddTask(
        workers.into_iter().map(i64::from).collect(),
        task.id,
        task.priority,
    );
    if pool.worker_task_queue_tx.send(op).is_err() {
        Err(Error::Custom("send batch add task op failed".to_string()))
    } else {
        Ok(())
    }
}

pub async fn user_change_task_labels(
    pool: &InfraPool,
    user_id: i64,
    uuid: Uuid,
    req: UpdateTaskLabelsReq,
) -> crate::error::Result<()> {
    let labels = req.labels.into_iter().collect::<Vec<_>>();
    pool.db
        .transaction::<_, (), crate::error::Error>(|txn| {
            Box::pin(async move {
                let task = ActiveTasks::Entity::find()
                    .filter(ActiveTasks::Column::Uuid.eq(uuid))
                    .one(txn)
                    .await?;
                if let Some(task) = task {
                    let user_group_role = UserGroup::Entity::find()
                        .filter(UserGroup::Column::UserId.eq(user_id))
                        .filter(UserGroup::Column::GroupId.eq(task.group_id))
                        .one(txn)
                        .await?
                        .ok_or(Error::ApiError(crate::error::ApiError::InvalidRequest(
                            "User is not in the group".to_string(),
                        )))?;
                    match user_group_role.role {
                        UserGroupRole::Admin | UserGroupRole::Write => {}
                        _ => {
                            return Err(Error::AuthError(
                                crate::error::AuthError::PermissionDenied,
                            ));
                        }
                    }
                    let mut task: ActiveTasks::ActiveModel = task.into();
                    let now = TimeDateTimeWithTimeZone::now_utc();
                    task.updated_at = Set(now);
                    task.labels = Set(labels);
                    task.update(txn).await?;
                } else {
                    let task = ArchivedTasks::Entity::find()
                        .filter(ArchivedTasks::Column::Uuid.eq(uuid))
                        .one(txn)
                        .await?
                        .ok_or(Error::ApiError(crate::error::ApiError::NotFound(format!(
                            "Task with uuid {uuid}"
                        ))))?;
                    let user_group_role = UserGroup::Entity::find()
                        .filter(UserGroup::Column::UserId.eq(user_id))
                        .filter(UserGroup::Column::GroupId.eq(task.group_id))
                        .one(txn)
                        .await?
                        .ok_or(Error::ApiError(crate::error::ApiError::InvalidRequest(
                            "User is not in the group".to_string(),
                        )))?;
                    match user_group_role.role {
                        UserGroupRole::Admin | UserGroupRole::Write => {}
                        _ => {
                            return Err(Error::AuthError(
                                crate::error::AuthError::PermissionDenied,
                            ));
                        }
                    }
                    let mut task: ArchivedTasks::ActiveModel = task.into();
                    let now = TimeDateTimeWithTimeZone::now_utc();
                    task.updated_at = Set(now);
                    task.labels = Set(labels);
                    task.update(txn).await?;
                }
                Ok(())
            })
        })
        .await?;
    Ok(())
}

pub async fn user_cancel_task(
    pool: &InfraPool,
    user_id: i64,
    uuid: Uuid,
) -> crate::error::Result<()> {
    let task_id = pool
        .db
        .transaction::<_, i64, crate::error::Error>(|txn| {
            Box::pin(async move {
                let task = ActiveTasks::Entity::find()
                    .filter(ActiveTasks::Column::Uuid.eq(uuid))
                    .filter(ActiveTasks::Column::State.eq(TaskState::Ready))
                    .one(txn)
                    .await?
                    .ok_or(Error::ApiError(crate::error::ApiError::NotFound(format!(
                        "Task with uuid {uuid}"
                    ))))?;
                let user_group_role = UserGroup::Entity::find()
                    .filter(UserGroup::Column::UserId.eq(user_id))
                    .filter(UserGroup::Column::GroupId.eq(task.group_id))
                    .one(txn)
                    .await?
                    .ok_or(Error::ApiError(crate::error::ApiError::InvalidRequest(
                        "User is not in the group".to_string(),
                    )))?;
                match user_group_role.role {
                    UserGroupRole::Admin | UserGroupRole::Write => {}
                    _ => {
                        return Err(Error::AuthError(crate::error::AuthError::PermissionDenied));
                    }
                }
                let now = TimeDateTimeWithTimeZone::now_utc();
                let res = TaskResultSpec {
                    exit_status: 0,
                    msg: Some(crate::schema::TaskResultMessage::UserCancellation),
                };
                let result = serde_json::to_value(res).inspect_err(|e| tracing::error!("{}", e))?;
                let archived_task = ArchivedTasks::ActiveModel {
                    id: Set(task.id),
                    creator_id: Set(task.creator_id),
                    group_id: Set(task.group_id),
                    task_id: Set(task.task_id),
                    uuid: Set(task.uuid),
                    tags: Set(task.tags),
                    labels: Set(task.labels),
                    created_at: Set(task.created_at),
                    updated_at: Set(now),
                    state: Set(TaskState::Cancelled),
                    assigned_worker: Set(task.assigned_worker),
                    timeout: Set(task.timeout),
                    priority: Set(task.priority),
                    spec: Set(task.spec),
                    result: Set(Some(result)),
                    upstream_task_uuid: Set(task.upstream_task_uuid),
                    downstream_task_uuid: Set(task.downstream_task_uuid),
                    reporter_uuid: Set(None),
                    task_suite_id: Set(task.task_suite_id),
                };
                archived_task.insert(txn).await?;
                ActiveTasks::Entity::delete_by_id(task.id).exec(txn).await?;
                Ok(task.id)
            })
        })
        .await?;
    let _ = remove_task(task_id, pool)
        .inspect_err(|e| tracing::warn!("Failed to remove task {}: {:?}", task_id, e));
    Ok(())
}

pub async fn get_task_by_uuid(pool: &InfraPool, uuid: Uuid) -> crate::error::Result<TaskQueryResp> {
    let active_task_stmt = Query::select()
        .columns([
            (ActiveTasks::Entity, ActiveTasks::Column::Uuid),
            (ActiveTasks::Entity, ActiveTasks::Column::TaskId),
            (ActiveTasks::Entity, ActiveTasks::Column::Tags),
            (ActiveTasks::Entity, ActiveTasks::Column::Labels),
            (ActiveTasks::Entity, ActiveTasks::Column::CreatedAt),
            (ActiveTasks::Entity, ActiveTasks::Column::UpdatedAt),
            (ActiveTasks::Entity, ActiveTasks::Column::State),
            (ActiveTasks::Entity, ActiveTasks::Column::Timeout),
            (ActiveTasks::Entity, ActiveTasks::Column::Priority),
            (ActiveTasks::Entity, ActiveTasks::Column::Spec),
            (ActiveTasks::Entity, ActiveTasks::Column::Result),
            (ActiveTasks::Entity, ActiveTasks::Column::UpstreamTaskUuid),
            (ActiveTasks::Entity, ActiveTasks::Column::DownstreamTaskUuid),
        ])
        // Active tasks do not have reporter_uuid; return NULL
        .expr_as(Expr::val(Value::Uuid(None)), Alias::new("reporter_uuid"))
        .expr_as(
            Expr::col((User::Entity, User::Column::Username)),
            Alias::new("creator_username"),
        )
        .expr_as(
            Expr::col((Group::Entity, Group::Column::GroupName)),
            Alias::new("group_name"),
        )
        .from(ActiveTasks::Entity)
        .join(
            sea_orm::JoinType::Join,
            User::Entity,
            Expr::col((User::Entity, User::Column::Id)).eq(Expr::col((
                ActiveTasks::Entity,
                ActiveTasks::Column::CreatorId,
            ))),
        )
        .join(
            sea_orm::JoinType::Join,
            Group::Entity,
            Expr::col((ActiveTasks::Entity, ActiveTasks::Column::GroupId))
                .eq(Expr::col((Group::Entity, Group::Column::Id))),
        )
        .and_where(Expr::col((ActiveTasks::Entity, ActiveTasks::Column::Uuid)).eq(uuid))
        .limit(1)
        .to_owned();
    let archive_task_stmt = Query::select()
        .columns([
            (ArchivedTasks::Entity, ArchivedTasks::Column::Uuid),
            (ArchivedTasks::Entity, ArchivedTasks::Column::TaskId),
            (ArchivedTasks::Entity, ArchivedTasks::Column::Tags),
            (ArchivedTasks::Entity, ArchivedTasks::Column::Labels),
            (ArchivedTasks::Entity, ArchivedTasks::Column::CreatedAt),
            (ArchivedTasks::Entity, ArchivedTasks::Column::UpdatedAt),
            (ArchivedTasks::Entity, ArchivedTasks::Column::State),
            (ArchivedTasks::Entity, ArchivedTasks::Column::Timeout),
            (ArchivedTasks::Entity, ArchivedTasks::Column::Priority),
            (ArchivedTasks::Entity, ArchivedTasks::Column::Spec),
            (ArchivedTasks::Entity, ArchivedTasks::Column::Result),
            (
                ArchivedTasks::Entity,
                ArchivedTasks::Column::UpstreamTaskUuid,
            ),
            (
                ArchivedTasks::Entity,
                ArchivedTasks::Column::DownstreamTaskUuid,
            ),
            (ArchivedTasks::Entity, ArchivedTasks::Column::ReporterUuid),
        ])
        .expr_as(
            Expr::col((User::Entity, User::Column::Username)),
            Alias::new("creator_username"),
        )
        .expr_as(
            Expr::col((Group::Entity, Group::Column::GroupName)),
            Alias::new("group_name"),
        )
        .from(ArchivedTasks::Entity)
        .join(
            sea_orm::JoinType::Join,
            User::Entity,
            Expr::col((User::Entity, User::Column::Id)).eq(Expr::col((
                ArchivedTasks::Entity,
                ArchivedTasks::Column::CreatorId,
            ))),
        )
        .join(
            sea_orm::JoinType::Join,
            Group::Entity,
            Expr::col((ArchivedTasks::Entity, ArchivedTasks::Column::GroupId))
                .eq(Expr::col((Group::Entity, Group::Column::Id))),
        )
        .and_where(Expr::col((ArchivedTasks::Entity, ArchivedTasks::Column::Uuid)).eq(uuid))
        .limit(1)
        .to_owned();
    let builder = pool.db.get_database_backend();
    let info = match TaskQueryInfo::find_by_statement(builder.build(&active_task_stmt))
        .one(&pool.db)
        .await?
    {
        Some(task) => Some(task),
        None => {
            TaskQueryInfo::find_by_statement(builder.build(&archive_task_stmt))
                .one(&pool.db)
                .await?
        }
    }
    .ok_or(Error::ApiError(crate::error::ApiError::NotFound(format!(
        "Task with uuid {uuid}"
    ))))?;
    let artifacts: Vec<ArtifactQueryResp> = Artifact::Entity::find()
        .filter(Artifact::Column::TaskId.eq(uuid))
        .all(&pool.db)
        .await?
        .into_iter()
        .map(Into::into)
        .collect();
    let info = ParsedTaskQueryInfo {
        uuid: info.uuid,
        creator_username: info.creator_username,
        group_name: info.group_name,
        task_id: info.task_id,
        tags: info.tags,
        labels: info.labels,
        created_at: info.created_at,
        updated_at: info.updated_at,
        state: info.state,
        timeout: info.timeout,
        priority: info.priority,
        spec: serde_json::from_value(info.spec)?,
        result: info.result.map(serde_json::from_value).transpose()?,
        upstream_task_uuid: info.upstream_task_uuid,
        downstream_task_uuid: info.downstream_task_uuid,
        reporter_uuid: info.reporter_uuid,
    };
    Ok(TaskQueryResp { info, artifacts })
}

#[derive(FromQueryResult)]
struct UserGroupRoleQueryRes {
    role: UserGroupRole,
}

pub(crate) async fn check_task_list_query(
    user_id: i64,
    pool: &InfraPool,
    query: &mut TasksQueryReq,
    role: UserGroupRole,
) -> crate::error::Result<()> {
    if let Some(ref tags) = query.tags {
        if tags.is_empty() {
            return Err(Error::ApiError(crate::error::ApiError::InvalidRequest(
                "Tags cannot be empty if specified".to_string(),
            )));
        }
    }
    if let Some(ref labels) = query.labels {
        if labels.is_empty() {
            return Err(Error::ApiError(crate::error::ApiError::InvalidRequest(
                "Labels cannot be empty if specified".to_string(),
            )));
        }
    }
    if let Some(ref creator_usernames) = query.creator_usernames {
        if creator_usernames.is_empty() {
            return Err(Error::ApiError(crate::error::ApiError::InvalidRequest(
                "Creator username cannot be empty if specified".to_string(),
            )));
        }
    }
    if let Some(ref states) = query.states {
        if states.is_empty() {
            return Err(Error::ApiError(crate::error::ApiError::InvalidRequest(
                "State cannot be empty if specified".to_string(),
            )));
        }
    }
    if query.group_name.is_none() {
        let username = User::Entity::find()
            .filter(User::Column::Id.eq(user_id))
            .one(&pool.db)
            .await?
            .ok_or(Error::ApiError(crate::error::ApiError::NotFound(
                "User".to_string(),
            )))?
            .username;
        tracing::debug!("No group name specified, use username {} instead", username);
        query.group_name = Some(username);
    }
    if let Some(ref group_name) = query.group_name {
        let builder = pool.db.get_database_backend();
        let role_stmt = Query::select()
            .column((UserGroup::Entity, UserGroup::Column::Role))
            .from(UserGroup::Entity)
            .join(
                sea_orm::JoinType::Join,
                Group::Entity,
                Expr::col((Group::Entity, Group::Column::Id))
                    .eq(Expr::col((UserGroup::Entity, UserGroup::Column::GroupId))),
            )
            .and_where(Expr::col((UserGroup::Entity, UserGroup::Column::UserId)).eq(user_id))
            .and_where(Expr::col((Group::Entity, Group::Column::GroupName)).eq(group_name.clone()))
            .to_owned();
        let query_role = UserGroupRoleQueryRes::find_by_statement(builder.build(&role_stmt))
            .one(&pool.db)
            .await?
            .map(|r| r.role);
        match query_role {
            Some(r) if r >= role => {}
            Some(_) => {
                return Err(Error::AuthError(crate::error::AuthError::PermissionDenied));
            }
            None => {
                return Err(Error::ApiError(crate::error::ApiError::InvalidRequest(
                    format!("Group with name {group_name} not found or user is not in the group"),
                )));
            }
        }
    }
    Ok(())
}

#[derive(Debug, Copy, Clone)]
pub(crate) enum OperatorWithNumber {
    Eq(i32),
    Neq(i32),
    Gt(i32),
    Gte(i32),
    Lt(i32),
    Lte(i32),
}

// Parse operators with number
pub(crate) fn parse_operators_with_number(s: &str) -> crate::error::Result<OperatorWithNumber> {
    fn parse_i32(s: &str) -> crate::error::Result<i32> {
        s.parse::<i32>().map_err(|e| {
            Error::ApiError(crate::error::ApiError::InvalidRequest(format!(
                "Failed to parse number from {s}: {e}"
            )))
        })
    }
    match s {
        s if s.starts_with(">=") => Ok(OperatorWithNumber::Gte(parse_i32(&s[2..])?)),
        s if s.starts_with("<=") => Ok(OperatorWithNumber::Lte(parse_i32(&s[2..])?)),
        s if s.starts_with("!=") => Ok(OperatorWithNumber::Neq(parse_i32(&s[2..])?)),
        s if s.starts_with('>') => Ok(OperatorWithNumber::Gt(parse_i32(&s[1..])?)),
        s if s.starts_with('<') => Ok(OperatorWithNumber::Lt(parse_i32(&s[1..])?)),
        s if s.starts_with('=') => Ok(OperatorWithNumber::Eq(parse_i32(&s[1..])?)),
        s => Ok(OperatorWithNumber::Eq(parse_i32(s)?)),
    }
}

/// Apply task query filters to both active and archived task query statements.
/// This helper function is shared between query and batch cancel operations.
pub(crate) fn apply_task_filters(
    active_stmt: &mut sea_orm::sea_query::SelectStatement,
    archive_stmt: &mut sea_orm::sea_query::SelectStatement,
    query: &TasksQueryReq,
) -> crate::error::Result<()> {
    if let Some(reporter_uuid) = query.reporter_uuid {
        // reporter_uuid applies only to archived tasks. Ensure active query returns nothing.
        // Exclude active tasks by adding a false condition.
        active_stmt.and_where(Expr::value(false));
        archive_stmt.and_where(
            Expr::col((ArchivedTasks::Entity, ArchivedTasks::Column::ReporterUuid))
                .eq(reporter_uuid),
        );
    }
    if let Some(ref creator_usernames) = query.creator_usernames {
        let creator_usernames = Vec::from_iter(creator_usernames.clone());
        active_stmt.and_where(
            Expr::col((User::Entity, User::Column::Username))
                .eq(PgFunc::any(creator_usernames.clone())),
        );
        archive_stmt.and_where(
            Expr::col((User::Entity, User::Column::Username)).eq(PgFunc::any(creator_usernames)),
        );
    }
    if let Some(ref group_name) = query.group_name {
        active_stmt
            .and_where(Expr::col((Group::Entity, Group::Column::GroupName)).eq(group_name.clone()));
        archive_stmt
            .and_where(Expr::col((Group::Entity, Group::Column::GroupName)).eq(group_name.clone()));
    }
    if let Some(ref tags) = query.tags {
        let tags = Vec::from_iter(tags.clone());
        active_stmt.and_where(
            Expr::col((ActiveTasks::Entity, ActiveTasks::Column::Tags)).contains(tags.clone()),
        );
        archive_stmt.and_where(
            Expr::col((ArchivedTasks::Entity, ArchivedTasks::Column::Tags)).contains(tags),
        );
    }
    if let Some(ref labels) = query.labels {
        let labels = Vec::from_iter(labels.clone());
        active_stmt.and_where(
            Expr::col((ActiveTasks::Entity, ActiveTasks::Column::Labels)).contains(labels.clone()),
        );
        archive_stmt.and_where(
            Expr::col((ArchivedTasks::Entity, ArchivedTasks::Column::Labels)).contains(labels),
        );
    }
    if let Some(ref states) = query.states {
        let states = Vec::from_iter(states.clone());
        active_stmt.and_where(
            Expr::col((ActiveTasks::Entity, ActiveTasks::Column::State))
                .eq(PgFunc::any(states.clone())),
        );
        archive_stmt.and_where(
            Expr::col((ArchivedTasks::Entity, ArchivedTasks::Column::State))
                .eq(PgFunc::any(states)),
        );
    }
    if let Some(ref exit_status) = query.exit_status {
        let op = parse_operators_with_number(exit_status)?;
        match op {
            OperatorWithNumber::Eq(e) => {
                active_stmt.and_where(
                    Expr::col((ActiveTasks::Entity, ActiveTasks::Column::Result))
                        .cast_json_field("exit_status")
                        .eq(e.to_string()),
                );
                archive_stmt.and_where(
                    Expr::col((ArchivedTasks::Entity, ArchivedTasks::Column::Result))
                        .cast_json_field("exit_status")
                        .eq(e.to_string()),
                );
            }
            OperatorWithNumber::Neq(e) => {
                active_stmt.and_where(
                    Expr::col((ActiveTasks::Entity, ActiveTasks::Column::Result))
                        .cast_json_field("exit_status")
                        .ne(e.to_string()),
                );
                archive_stmt.and_where(
                    Expr::col((ArchivedTasks::Entity, ArchivedTasks::Column::Result))
                        .cast_json_field("exit_status")
                        .ne(e.to_string()),
                );
            }
            OperatorWithNumber::Gt(e) => {
                active_stmt.and_where(
                    Expr::col((ActiveTasks::Entity, ActiveTasks::Column::Result))
                        .cast_json_field("exit_status")
                        .gt(e.to_string()),
                );
                archive_stmt.and_where(
                    Expr::col((ArchivedTasks::Entity, ArchivedTasks::Column::Result))
                        .cast_json_field("exit_status")
                        .gt(e.to_string()),
                );
            }
            OperatorWithNumber::Gte(e) => {
                active_stmt.and_where(
                    Expr::col((ActiveTasks::Entity, ActiveTasks::Column::Result))
                        .cast_json_field("exit_status")
                        .gte(e.to_string()),
                );
                archive_stmt.and_where(
                    Expr::col((ArchivedTasks::Entity, ArchivedTasks::Column::Result))
                        .cast_json_field("exit_status")
                        .gte(e.to_string()),
                );
            }
            OperatorWithNumber::Lt(e) => {
                active_stmt.and_where(
                    Expr::col((ActiveTasks::Entity, ActiveTasks::Column::Result))
                        .cast_json_field("exit_status")
                        .lt(e.to_string()),
                );
                archive_stmt.and_where(
                    Expr::col((ArchivedTasks::Entity, ArchivedTasks::Column::Result))
                        .cast_json_field("exit_status")
                        .lt(e.to_string()),
                );
            }
            OperatorWithNumber::Lte(e) => {
                active_stmt.and_where(
                    Expr::col((ActiveTasks::Entity, ActiveTasks::Column::Result))
                        .cast_json_field("exit_status")
                        .lte(e.to_string()),
                );
                archive_stmt.and_where(
                    Expr::col((ArchivedTasks::Entity, ArchivedTasks::Column::Result))
                        .cast_json_field("exit_status")
                        .lte(e.to_string()),
                );
            }
        }
    }
    if let Some(ref priority) = query.priority {
        let op = parse_operators_with_number(priority)?;
        match op {
            OperatorWithNumber::Eq(p) => {
                active_stmt.and_where(
                    Expr::col((ActiveTasks::Entity, ActiveTasks::Column::Priority)).eq(p),
                );
                archive_stmt.and_where(
                    Expr::col((ArchivedTasks::Entity, ArchivedTasks::Column::Priority)).eq(p),
                );
            }
            OperatorWithNumber::Neq(p) => {
                active_stmt.and_where(
                    Expr::col((ActiveTasks::Entity, ActiveTasks::Column::Priority)).ne(p),
                );
                archive_stmt.and_where(
                    Expr::col((ArchivedTasks::Entity, ArchivedTasks::Column::Priority)).ne(p),
                );
            }
            OperatorWithNumber::Gt(p) => {
                active_stmt.and_where(
                    Expr::col((ActiveTasks::Entity, ActiveTasks::Column::Priority)).gt(p),
                );
                archive_stmt.and_where(
                    Expr::col((ArchivedTasks::Entity, ArchivedTasks::Column::Priority)).gt(p),
                );
            }
            OperatorWithNumber::Gte(p) => {
                active_stmt.and_where(
                    Expr::col((ActiveTasks::Entity, ActiveTasks::Column::Priority)).gte(p),
                );
                archive_stmt.and_where(
                    Expr::col((ArchivedTasks::Entity, ArchivedTasks::Column::Priority)).gte(p),
                );
            }
            OperatorWithNumber::Lt(p) => {
                active_stmt.and_where(
                    Expr::col((ActiveTasks::Entity, ActiveTasks::Column::Priority)).lt(p),
                );
                archive_stmt.and_where(
                    Expr::col((ArchivedTasks::Entity, ArchivedTasks::Column::Priority)).lt(p),
                );
            }
            OperatorWithNumber::Lte(p) => {
                active_stmt.and_where(
                    Expr::col((ActiveTasks::Entity, ActiveTasks::Column::Priority)).lte(p),
                );
                archive_stmt.and_where(
                    Expr::col((ArchivedTasks::Entity, ArchivedTasks::Column::Priority)).lte(p),
                );
            }
        }
    }
    if let Some(suite_uuid) = query.suite_uuid {
        active_stmt
            .join(
                sea_orm::JoinType::Join,
                TaskSuites::Entity,
                Expr::col((ActiveTasks::Entity, ActiveTasks::Column::TaskSuiteId))
                    .eq(Expr::col((TaskSuites::Entity, TaskSuites::Column::Id))),
            )
            .and_where(Expr::col((TaskSuites::Entity, TaskSuites::Column::Uuid)).eq(suite_uuid));
        archive_stmt
            .join(
                sea_orm::JoinType::Join,
                TaskSuites::Entity,
                Expr::col((ArchivedTasks::Entity, ArchivedTasks::Column::TaskSuiteId))
                    .eq(Expr::col((TaskSuites::Entity, TaskSuites::Column::Id))),
            )
            .and_where(Expr::col((TaskSuites::Entity, TaskSuites::Column::Uuid)).eq(suite_uuid));
    }
    if let Some(limit) = query.limit {
        active_stmt.limit(limit);
        archive_stmt.limit(limit);
    }
    if let Some(offset) = query.offset {
        active_stmt.offset(offset);
        archive_stmt.offset(offset);
    }
    Ok(())
}

pub async fn query_tasks_by_filter(
    user_id: i64,
    pool: &InfraPool,
    mut query: TasksQueryReq,
) -> crate::error::Result<TasksQueryResp> {
    check_task_list_query(user_id, pool, &mut query, UserGroupRole::Read).await?;
    let mut active_stmt = Query::select();
    if query.count {
        active_stmt.expr(Expr::col((ActiveTasks::Entity, ActiveTasks::Column::Uuid)).count());
    } else {
        active_stmt
            .columns([
                (ActiveTasks::Entity, ActiveTasks::Column::Uuid),
                (ActiveTasks::Entity, ActiveTasks::Column::TaskId),
                (ActiveTasks::Entity, ActiveTasks::Column::Tags),
                (ActiveTasks::Entity, ActiveTasks::Column::Labels),
                (ActiveTasks::Entity, ActiveTasks::Column::CreatedAt),
                (ActiveTasks::Entity, ActiveTasks::Column::UpdatedAt),
                (ActiveTasks::Entity, ActiveTasks::Column::State),
                (ActiveTasks::Entity, ActiveTasks::Column::Timeout),
                (ActiveTasks::Entity, ActiveTasks::Column::Priority),
                (ActiveTasks::Entity, ActiveTasks::Column::Spec),
                (ActiveTasks::Entity, ActiveTasks::Column::Result),
                (ActiveTasks::Entity, ActiveTasks::Column::UpstreamTaskUuid),
                (ActiveTasks::Entity, ActiveTasks::Column::DownstreamTaskUuid),
            ])
            // Active tasks do not have reporter_uuid; return NULL
            .expr_as(Expr::val(Value::Uuid(None)), Alias::new("reporter_uuid"))
            .expr_as(
                Expr::col((User::Entity, User::Column::Username)),
                Alias::new("creator_username"),
            )
            .expr_as(
                Expr::col((Group::Entity, Group::Column::GroupName)),
                Alias::new("group_name"),
            );
    }
    active_stmt
        .from(ActiveTasks::Entity)
        .join(
            sea_orm::JoinType::Join,
            User::Entity,
            Expr::col((User::Entity, User::Column::Id)).eq(Expr::col((
                ActiveTasks::Entity,
                ActiveTasks::Column::CreatorId,
            ))),
        )
        .join(
            sea_orm::JoinType::Join,
            Group::Entity,
            Expr::col((ActiveTasks::Entity, ActiveTasks::Column::GroupId))
                .eq(Expr::col((Group::Entity, Group::Column::Id))),
        );
    let mut archive_stmt = Query::select();
    if query.count {
        archive_stmt.expr(Expr::col((ArchivedTasks::Entity, ArchivedTasks::Column::Uuid)).count());
    } else {
        archive_stmt
            .columns([
                (ArchivedTasks::Entity, ArchivedTasks::Column::Uuid),
                (ArchivedTasks::Entity, ArchivedTasks::Column::TaskId),
                (ArchivedTasks::Entity, ArchivedTasks::Column::Tags),
                (ArchivedTasks::Entity, ArchivedTasks::Column::Labels),
                (ArchivedTasks::Entity, ArchivedTasks::Column::CreatedAt),
                (ArchivedTasks::Entity, ArchivedTasks::Column::UpdatedAt),
                (ArchivedTasks::Entity, ArchivedTasks::Column::State),
                (ArchivedTasks::Entity, ArchivedTasks::Column::Timeout),
                (ArchivedTasks::Entity, ArchivedTasks::Column::Priority),
                (ArchivedTasks::Entity, ArchivedTasks::Column::Spec),
                (ArchivedTasks::Entity, ArchivedTasks::Column::Result),
                (
                    ArchivedTasks::Entity,
                    ArchivedTasks::Column::UpstreamTaskUuid,
                ),
                (
                    ArchivedTasks::Entity,
                    ArchivedTasks::Column::DownstreamTaskUuid,
                ),
                (ArchivedTasks::Entity, ArchivedTasks::Column::ReporterUuid),
            ])
            .expr_as(
                Expr::col((User::Entity, User::Column::Username)),
                Alias::new("creator_username"),
            )
            .expr_as(
                Expr::col((Group::Entity, Group::Column::GroupName)),
                Alias::new("group_name"),
            );
    }
    archive_stmt
        .from(ArchivedTasks::Entity)
        .join(
            sea_orm::JoinType::Join,
            User::Entity,
            Expr::col((User::Entity, User::Column::Id)).eq(Expr::col((
                ArchivedTasks::Entity,
                ArchivedTasks::Column::CreatorId,
            ))),
        )
        .join(
            sea_orm::JoinType::Join,
            Group::Entity,
            Expr::col((ArchivedTasks::Entity, ArchivedTasks::Column::GroupId))
                .eq(Expr::col((Group::Entity, Group::Column::Id))),
        );

    // Apply filters using the shared helper function
    apply_task_filters(&mut active_stmt, &mut archive_stmt, &query)?;
    let builder = pool.db.get_database_backend();
    let resp = if query.count {
        let active_count = CountQuery::find_by_statement(builder.build(&active_stmt))
            .one(&pool.db)
            .await?
            .map(|c| c.count)
            .unwrap_or(0) as u64;
        let archive_count = CountQuery::find_by_statement(builder.build(&archive_stmt))
            .one(&pool.db)
            .await?
            .map(|c| c.count)
            .unwrap_or(0) as u64;
        TasksQueryResp {
            count: active_count + archive_count,
            tasks: vec![],
            group_name: query.group_name.unwrap_or_default(),
        }
    } else {
        let mut active_info = TaskQueryInfo::find_by_statement(builder.build(&active_stmt))
            .all(&pool.db)
            .await?;
        let mut archive_info = TaskQueryInfo::find_by_statement(builder.build(&archive_stmt))
            .all(&pool.db)
            .await?;
        active_info.append(&mut archive_info);
        TasksQueryResp {
            count: active_info.len() as u64,
            tasks: active_info,
            group_name: query.group_name.unwrap_or_default(),
        }
    };
    Ok(resp)
}

#[derive(FromQueryResult)]
struct IdResult {
    id: i64,
}

/// Cancel multiple tasks by filter criteria.
/// Only tasks in Ready or Pending state will be cancelled.
/// User must have Admin or Write role in the task's group (validated by check_task_list_query).
pub async fn cancel_tasks_by_filter(
    user_id: i64,
    pool: &InfraPool,
    req: TasksCancelByFilterReq,
) -> crate::error::Result<TasksCancelByFilterResp> {
    // Convert request to TasksQueryReq for validation and filtering
    let mut query = TasksQueryReq {
        creator_usernames: req.creator_usernames,
        group_name: req.group_name,
        tags: req.tags,
        labels: req.labels,
        reporter_uuid: None,
        suite_uuid: req.suite_uuid,
        // Filter for Ready and Pending tasks (cancellable states)
        states: {
            let mut states = HashSet::new();
            // If user specified states, intersect with Ready and Pending
            if let Some(user_states) = req.states {
                if user_states.contains(&TaskState::Ready) {
                    states.insert(TaskState::Ready);
                }
                if user_states.contains(&TaskState::Pending) {
                    states.insert(TaskState::Pending);
                }
            }
            if states.is_empty() {
                // Default: both Ready and Pending are cancellable
                states.insert(TaskState::Ready);
                states.insert(TaskState::Pending);
            }
            Some(states)
        },
        exit_status: req.exit_status,
        priority: req.priority,
        limit: None,
        offset: None,
        count: false,
    };

    // Validate query and fill in defaults (also checks Write permission)
    check_task_list_query(user_id, pool, &mut query, UserGroupRole::Write).await?;
    let group_name = query.group_name.clone().unwrap_or_default();

    // Build task ID subquery with the same filters (avoids parameter limits)
    let mut task_id_subquery = Query::select();
    task_id_subquery
        .column((ActiveTasks::Entity, ActiveTasks::Column::Id))
        .from(ActiveTasks::Entity)
        .join(
            sea_orm::JoinType::Join,
            User::Entity,
            Expr::col((User::Entity, User::Column::Id)).eq(Expr::col((
                ActiveTasks::Entity,
                ActiveTasks::Column::CreatorId,
            ))),
        )
        .join(
            sea_orm::JoinType::Join,
            Group::Entity,
            Expr::col((ActiveTasks::Entity, ActiveTasks::Column::GroupId))
                .eq(Expr::col((Group::Entity, Group::Column::Id))),
        );

    // Apply the same filters to the subquery
    let mut dummy_archive_stmt = Query::select().from(ArchivedTasks::Entity).to_owned();
    apply_task_filters(&mut task_id_subquery, &mut dummy_archive_stmt, &query)?;

    // Build the complete CTE statement before the transaction to avoid lifetime issues

    let delete_stmt = DeleteStatement::new()
        .from_table(ActiveTasks::Entity)
        .and_where(Expr::col(ActiveTasks::Column::Id).in_subquery(task_id_subquery))
        .returning_all()
        .to_owned();

    let cte = CommonTableExpression::new()
        .query(delete_stmt)
        .table_name(Alias::new("deleted"))
        .to_owned();

    // Get the database backend before the transaction
    let builder = pool.db.get_database_backend();

    // Execute delete and insert in a single transaction
    // Total: 1 query using CTE (DELETE RETURNING + INSERT SELECT) regardless of task count or column count
    let task_ids = pool
        .db
        .transaction::<_, Vec<i64>, crate::error::Error>(|txn| {
            let cte = cte.clone();
            Box::pin(async move {
                let now = TimeDateTimeWithTimeZone::now_utc();
                let res = TaskResultSpec {
                    exit_status: 0,
                    msg: Some(crate::schema::TaskResultMessage::UserCancellation),
                };
                let result = serde_json::to_value(res).inspect_err(|e| tracing::error!("{}", e))?;

                // Build SELECT from the CTE
                let select_from_cte = Query::select()
                    .expr(Expr::col(Alias::new("id")))
                    .expr(Expr::col(Alias::new("creator_id")))
                    .expr(Expr::col(Alias::new("group_id")))
                    .expr(Expr::col(Alias::new("task_id")))
                    .expr(Expr::col(Alias::new("uuid")))
                    .expr(Expr::col(Alias::new("tags")))
                    .expr(Expr::col(Alias::new("labels")))
                    .expr(Expr::col(Alias::new("created_at")))
                    .expr(Expr::value(now))
                    .expr(Expr::value(TaskState::Cancelled))
                    .expr(Expr::col(Alias::new("assigned_worker")))
                    .expr(Expr::col(Alias::new("timeout")))
                    .expr(Expr::col(Alias::new("priority")))
                    .expr(Expr::col(Alias::new("spec")))
                    .expr(Expr::value(result.clone()))
                    .expr(Expr::col(Alias::new("upstream_task_uuid")))
                    .expr(Expr::col(Alias::new("downstream_task_uuid")))
                    .expr(SimpleExpr::Constant(Value::Uuid(None)))
                    .from(Alias::new("deleted"))
                    .to_owned();

<<<<<<< HEAD
                // Build the INSERT SELECT statement with CTE
                let mut insert_stmt = InsertStatement::new()
                    .into_table(ArchivedTasks::Entity)
                    .columns([
                        ArchivedTasks::Column::Id,
                        ArchivedTasks::Column::CreatorId,
                        ArchivedTasks::Column::GroupId,
                        ArchivedTasks::Column::TaskId,
                        ArchivedTasks::Column::Uuid,
                        ArchivedTasks::Column::Tags,
                        ArchivedTasks::Column::Labels,
                        ArchivedTasks::Column::CreatedAt,
                        ArchivedTasks::Column::UpdatedAt,
                        ArchivedTasks::Column::State,
                        ArchivedTasks::Column::AssignedWorker,
                        ArchivedTasks::Column::Timeout,
                        ArchivedTasks::Column::Priority,
                        ArchivedTasks::Column::Spec,
                        ArchivedTasks::Column::Result,
                        ArchivedTasks::Column::UpstreamTaskUuid,
                        ArchivedTasks::Column::DownstreamTaskUuid,
                        ArchivedTasks::Column::ReporterUuid,
                    ])
                    .to_owned();
=======
                // Prepare archived tasks
                let archived_tasks: Vec<ArchivedTasks::ActiveModel> = tasks
                    .into_iter()
                    .map(|task| ArchivedTasks::ActiveModel {
                        id: Set(task.id),
                        creator_id: Set(task.creator_id),
                        group_id: Set(task.group_id),
                        task_id: Set(task.task_id),
                        uuid: Set(task.uuid),
                        tags: Set(task.tags),
                        labels: Set(task.labels),
                        created_at: Set(task.created_at),
                        updated_at: Set(now),
                        state: Set(TaskState::Cancelled),
                        assigned_worker: Set(task.assigned_worker),
                        timeout: Set(task.timeout),
                        priority: Set(task.priority),
                        spec: Set(task.spec),
                        result: Set(Some(result.clone())),
                        upstream_task_uuid: Set(task.upstream_task_uuid),
                        downstream_task_uuid: Set(task.downstream_task_uuid),
                        reporter_uuid: Set(None),
                        task_suite_id: Set(task.task_suite_id),
                    })
                    .collect();
>>>>>>> 8350d388

                insert_stmt.select_from(select_from_cte).unwrap();
                insert_stmt.returning_col(ArchivedTasks::Column::Id);
                let insert_with_cte = insert_stmt.with(cte.into());

                let stmt = builder.build(&insert_with_cte);

                let task_ids: Vec<i64> = IdResult::find_by_statement(stmt)
                    .all(txn)
                    .await?
                    .into_iter()
                    .map(|r| r.id)
                    .collect();

                Ok(task_ids)
            })
        })
        .await?;

    // Remove tasks from dispatch queues
    for task_id in &task_ids {
        let _ = remove_task(*task_id, pool)
            .inspect_err(|e| tracing::warn!("Failed to remove task {}: {:?}", task_id, e));
    }

    Ok(TasksCancelByFilterResp {
        cancelled_count: task_ids.len() as u64,
        group_name,
    })
}

#[derive(FromQueryResult)]
struct IdUuidResult {
    id: i64,
    uuid: Uuid,
}

pub async fn cancel_tasks_by_uuids(
    user_id: i64,
    pool: &InfraPool,
    req: TasksCancelByUuidsReq,
) -> crate::error::Result<TasksCancelByUuidsResp> {
    // Validate UUIDs list is not empty
    if req.uuids.is_empty() {
        return Err(Error::ApiError(crate::error::ApiError::InvalidRequest(
            "UUIDs list cannot be empty".to_string(),
        )));
    }

    // Chunk UUIDs to avoid hitting the parameter limit
    let uuid_chunks: Vec<Vec<Uuid>> = req.uuids.chunks(1024).map(|chunk| chunk.to_vec()).collect();

    let mut all_task_ids = Vec::new();
    let mut all_found_uuids = HashSet::new();

    // Process each chunk
    for uuid_chunk in uuid_chunks {
        // Query all matching tasks in a single query with permission checks
        // Join with user_group to check Write permission
        let builder = pool.db.get_database_backend();
        let stmt = Query::select()
            .columns([
                (ActiveTasks::Entity, ActiveTasks::Column::Id),
                (ActiveTasks::Entity, ActiveTasks::Column::Uuid),
                (ActiveTasks::Entity, ActiveTasks::Column::TaskId),
                (ActiveTasks::Entity, ActiveTasks::Column::CreatorId),
                (ActiveTasks::Entity, ActiveTasks::Column::GroupId),
                (ActiveTasks::Entity, ActiveTasks::Column::Tags),
                (ActiveTasks::Entity, ActiveTasks::Column::Labels),
                (ActiveTasks::Entity, ActiveTasks::Column::CreatedAt),
                (ActiveTasks::Entity, ActiveTasks::Column::UpdatedAt),
                (ActiveTasks::Entity, ActiveTasks::Column::State),
                (ActiveTasks::Entity, ActiveTasks::Column::AssignedWorker),
                (ActiveTasks::Entity, ActiveTasks::Column::Timeout),
                (ActiveTasks::Entity, ActiveTasks::Column::Priority),
                (ActiveTasks::Entity, ActiveTasks::Column::Spec),
                (ActiveTasks::Entity, ActiveTasks::Column::UpstreamTaskUuid),
                (ActiveTasks::Entity, ActiveTasks::Column::DownstreamTaskUuid),
            ])
            .from(ActiveTasks::Entity)
            // Join with user_group to verify user has Write permission on the group
            .join(
                sea_orm::JoinType::Join,
                UserGroup::Entity,
                sea_orm::sea_query::Expr::col((UserGroup::Entity, UserGroup::Column::GroupId)).eq(
                    sea_orm::sea_query::Expr::col((
                        ActiveTasks::Entity,
                        ActiveTasks::Column::GroupId,
                    )),
                ),
            )
            .and_where(
                sea_orm::sea_query::Expr::col((ActiveTasks::Entity, ActiveTasks::Column::Uuid))
                    .is_in(uuid_chunk),
            )
            .and_where(
                sea_orm::sea_query::Expr::col((UserGroup::Entity, UserGroup::Column::UserId))
                    .eq(user_id),
            )
            // Only allow users with Write permission or higher
            .and_where(
                sea_orm::sea_query::Expr::col((UserGroup::Entity, UserGroup::Column::Role))
                    .is_in(vec![UserGroupRole::Write, UserGroupRole::Admin]),
            )
            // Only cancel tasks in Ready or Pending states
            .and_where(
                sea_orm::sea_query::Expr::col((ActiveTasks::Entity, ActiveTasks::Column::State))
                    .is_in(vec![TaskState::Ready, TaskState::Pending]),
            )
            .to_owned();

        // Build CTE for DELETE RETURNING + INSERT SELECT to avoid parameter limits
        // Convert the SELECT statement into a subquery for the DELETE
        let task_id_subquery = stmt.clone();

        let delete_stmt = DeleteStatement::new()
            .from_table(ActiveTasks::Entity)
            .and_where(
                Expr::col(ActiveTasks::Column::Id).in_subquery(
                    Query::select()
                        .column(ActiveTasks::Column::Id)
                        .from_subquery(task_id_subquery, Alias::new("matching_tasks"))
                        .to_owned(),
                ),
            )
            .returning_all()
            .to_owned();

        let cte = CommonTableExpression::new()
            .query(delete_stmt)
            .table_name(Alias::new("deleted"))
            .to_owned();

        // Execute delete and insert in a single transaction
        // Total: 1 query using CTE (DELETE RETURNING + INSERT SELECT) per chunk
        let (task_ids, found_uuids) = pool
            .db
            .transaction::<_, (Vec<i64>, HashSet<Uuid>), crate::error::Error>(|txn| {
                let cte = cte.clone();
                Box::pin(async move {
                    let now = TimeDateTimeWithTimeZone::now_utc();
                    let res = TaskResultSpec {
                        exit_status: 0,
                        msg: Some(crate::schema::TaskResultMessage::UserCancellation),
                    };
                    let result =
                        serde_json::to_value(res).inspect_err(|e| tracing::error!("{}", e))?;

<<<<<<< HEAD
                    // Build SELECT from the CTE
                    let select_from_cte = Query::select()
                        .expr(Expr::col(Alias::new("id")))
                        .expr(Expr::col(Alias::new("creator_id")))
                        .expr(Expr::col(Alias::new("group_id")))
                        .expr(Expr::col(Alias::new("task_id")))
                        .expr(Expr::col(Alias::new("uuid")))
                        .expr(Expr::col(Alias::new("tags")))
                        .expr(Expr::col(Alias::new("labels")))
                        .expr(Expr::col(Alias::new("created_at")))
                        .expr(Expr::value(now))
                        .expr(Expr::value(TaskState::Cancelled))
                        .expr(Expr::col(Alias::new("assigned_worker")))
                        .expr(Expr::col(Alias::new("timeout")))
                        .expr(Expr::col(Alias::new("priority")))
                        .expr(Expr::col(Alias::new("spec")))
                        .expr(Expr::value(result.clone()))
                        .expr(Expr::col(Alias::new("upstream_task_uuid")))
                        .expr(Expr::col(Alias::new("downstream_task_uuid")))
                        .expr(SimpleExpr::Constant(Value::Uuid(None)))
                        .from(Alias::new("deleted"))
                        .to_owned();
=======
                // Prepare archived tasks
                let archived_tasks: Vec<ArchivedTasks::ActiveModel> = tasks
                    .into_iter()
                    .map(|task| ArchivedTasks::ActiveModel {
                        id: Set(task.id),
                        creator_id: Set(task.creator_id),
                        group_id: Set(task.group_id),
                        task_id: Set(task.task_id),
                        uuid: Set(task.uuid),
                        tags: Set(task.tags),
                        labels: Set(task.labels),
                        created_at: Set(task.created_at),
                        updated_at: Set(now),
                        state: Set(TaskState::Cancelled),
                        assigned_worker: Set(task.assigned_worker),
                        timeout: Set(task.timeout),
                        priority: Set(task.priority),
                        spec: Set(task.spec),
                        result: Set(Some(result.clone())),
                        upstream_task_uuid: Set(task.upstream_task_uuid),
                        downstream_task_uuid: Set(task.downstream_task_uuid),
                        reporter_uuid: Set(None),
                        task_suite_id: Set(task.task_suite_id),
                    })
                    .collect();
>>>>>>> 8350d388

                    // Build the INSERT SELECT statement with CTE
                    let mut insert_stmt = InsertStatement::new()
                        .into_table(ArchivedTasks::Entity)
                        .columns([
                            ArchivedTasks::Column::Id,
                            ArchivedTasks::Column::CreatorId,
                            ArchivedTasks::Column::GroupId,
                            ArchivedTasks::Column::TaskId,
                            ArchivedTasks::Column::Uuid,
                            ArchivedTasks::Column::Tags,
                            ArchivedTasks::Column::Labels,
                            ArchivedTasks::Column::CreatedAt,
                            ArchivedTasks::Column::UpdatedAt,
                            ArchivedTasks::Column::State,
                            ArchivedTasks::Column::AssignedWorker,
                            ArchivedTasks::Column::Timeout,
                            ArchivedTasks::Column::Priority,
                            ArchivedTasks::Column::Spec,
                            ArchivedTasks::Column::Result,
                            ArchivedTasks::Column::UpstreamTaskUuid,
                            ArchivedTasks::Column::DownstreamTaskUuid,
                            ArchivedTasks::Column::ReporterUuid,
                        ])
                        .to_owned();

                    insert_stmt.select_from(select_from_cte).unwrap();
                    insert_stmt.returning_col(ArchivedTasks::Column::Id);
                    insert_stmt.returning_col(ArchivedTasks::Column::Uuid);
                    let insert_with_cte = insert_stmt.with(cte.into());

                    let stmt = builder.build(&insert_with_cte);

                    let results: Vec<IdUuidResult> =
                        IdUuidResult::find_by_statement(stmt).all(txn).await?;

                    let task_ids: Vec<i64> = results.iter().map(|r| r.id).collect();
                    let found_uuids: HashSet<Uuid> = results.into_iter().map(|r| r.uuid).collect();

                    Ok((task_ids, found_uuids))
                })
            })
            .await?;

        // Accumulate results from this chunk
        all_task_ids.extend(task_ids);
        all_found_uuids.extend(found_uuids);
    }

    // Remove tasks from dispatch queues
    for task_id in &all_task_ids {
        let _ = remove_task(*task_id, pool)
            .inspect_err(|e| tracing::warn!("Failed to remove task {}: {:?}", task_id, e));
    }

    // Determine which UUIDs failed (not found or no permission)
    let failed_uuids: Vec<Uuid> = req
        .uuids
        .into_iter()
        .filter(|uuid| !all_found_uuids.contains(uuid))
        .collect();

    Ok(TasksCancelByUuidsResp {
        cancelled_count: all_task_ids.len() as u64,
        failed_uuids,
    })
}

#[derive(Debug, Clone, FromQueryResult)]
pub(crate) struct PartialWorkerId {
    pub(crate) id: i64,
}

impl From<PartialWorkerId> for i64 {
    fn from(p: PartialWorkerId) -> Self {
        p.id
    }
}

/// Batch submit multiple tasks.
/// Submits each task in the list and returns individual results for each (including failures).
pub async fn user_batch_submit_tasks(
    pool: &InfraPool,
    user_id: i64,
    req: crate::schema::TasksSubmitReq,
) -> crate::error::Result<crate::schema::TasksSubmitResp> {
    if req.tasks.is_empty() {
        return Err(Error::ApiError(crate::error::ApiError::InvalidRequest(
            "Tasks list cannot be empty".to_string(),
        )));
    }

    let mut results = Vec::with_capacity(req.tasks.len());

    for task_req in req.tasks {
        let result = user_submit_task(pool, user_id, task_req)
            .await
            .map_err(|e| match e {
                crate::error::Error::AuthError(err) => ApiError::AuthError(err),
                crate::error::Error::ApiError(e) => e,
                _ => {
                    tracing::error!("{}", e);
                    ApiError::InternalServerError
                }
            })
            .map_err(ErrorMsg::from);
        results.push(result);
    }

    Ok(crate::schema::TasksSubmitResp { results })
}<|MERGE_RESOLUTION|>--- conflicted
+++ resolved
@@ -1,12 +1,5 @@
-<<<<<<< HEAD
-use sea_orm::sea_query::{
-    extension::postgres::PgExpr, Alias, CommonTableExpression, DeleteStatement, ExprTrait,
-    InsertStatement, PgFunc, Query, SimpleExpr, Value,
-};
-=======
 use sea_orm::sea_query::{extension::postgres::PgExpr, Alias, ExprTrait, PgFunc, Query, Value};
 use sea_orm::ActiveValue::NotSet;
->>>>>>> 8350d388
 use sea_orm::{prelude::*, FromQueryResult, Set, TransactionTrait};
 use std::collections::HashSet;
 use uuid::Uuid;
@@ -1211,11 +1204,6 @@
     Ok(resp)
 }
 
-#[derive(FromQueryResult)]
-struct IdResult {
-    id: i64,
-}
-
 /// Cancel multiple tasks by filter criteria.
 /// Only tasks in Ready or Pending state will be cancelled.
 /// User must have Admin or Write role in the task's group (validated by check_task_list_query).
@@ -1262,10 +1250,27 @@
     check_task_list_query(user_id, pool, &mut query, UserGroupRole::Write).await?;
     let group_name = query.group_name.clone().unwrap_or_default();
 
-    // Build task ID subquery with the same filters (avoids parameter limits)
-    let mut task_id_subquery = Query::select();
-    task_id_subquery
-        .column((ActiveTasks::Entity, ActiveTasks::Column::Id))
+    // Build query statement for matching tasks
+    let mut active_stmt = Query::select();
+    active_stmt
+        .columns([
+            (ActiveTasks::Entity, ActiveTasks::Column::Id),
+            (ActiveTasks::Entity, ActiveTasks::Column::Uuid),
+            (ActiveTasks::Entity, ActiveTasks::Column::TaskId),
+            (ActiveTasks::Entity, ActiveTasks::Column::CreatorId),
+            (ActiveTasks::Entity, ActiveTasks::Column::GroupId),
+            (ActiveTasks::Entity, ActiveTasks::Column::Tags),
+            (ActiveTasks::Entity, ActiveTasks::Column::Labels),
+            (ActiveTasks::Entity, ActiveTasks::Column::CreatedAt),
+            (ActiveTasks::Entity, ActiveTasks::Column::UpdatedAt),
+            (ActiveTasks::Entity, ActiveTasks::Column::State),
+            (ActiveTasks::Entity, ActiveTasks::Column::AssignedWorker),
+            (ActiveTasks::Entity, ActiveTasks::Column::Timeout),
+            (ActiveTasks::Entity, ActiveTasks::Column::Priority),
+            (ActiveTasks::Entity, ActiveTasks::Column::Spec),
+            (ActiveTasks::Entity, ActiveTasks::Column::UpstreamTaskUuid),
+            (ActiveTasks::Entity, ActiveTasks::Column::DownstreamTaskUuid),
+        ])
         .from(ActiveTasks::Entity)
         .join(
             sea_orm::JoinType::Join,
@@ -1282,33 +1287,28 @@
                 .eq(Expr::col((Group::Entity, Group::Column::Id))),
         );
 
-    // Apply the same filters to the subquery
-    let mut dummy_archive_stmt = Query::select().from(ArchivedTasks::Entity).to_owned();
-    apply_task_filters(&mut task_id_subquery, &mut dummy_archive_stmt, &query)?;
-
-    // Build the complete CTE statement before the transaction to avoid lifetime issues
-
-    let delete_stmt = DeleteStatement::new()
-        .from_table(ActiveTasks::Entity)
-        .and_where(Expr::col(ActiveTasks::Column::Id).in_subquery(task_id_subquery))
-        .returning_all()
-        .to_owned();
-
-    let cte = CommonTableExpression::new()
-        .query(delete_stmt)
-        .table_name(Alias::new("deleted"))
-        .to_owned();
-
-    // Get the database backend before the transaction
+    // Apply filters (note: we don't need archive_stmt for cancellation)
+    let mut archive_stmt = Query::select().from(ArchivedTasks::Entity).to_owned();
+    apply_task_filters(&mut active_stmt, &mut archive_stmt, &query)?;
+
     let builder = pool.db.get_database_backend();
-
-    // Execute delete and insert in a single transaction
-    // Total: 1 query using CTE (DELETE RETURNING + INSERT SELECT) regardless of task count or column count
+    let stmt = builder.build(&active_stmt);
+
+    // Execute query, delete, and insert in a single transaction
+    // Total: 3 queries (SELECT + DELETE + INSERT_MANY) regardless of task count
     let task_ids = pool
         .db
         .transaction::<_, Vec<i64>, crate::error::Error>(|txn| {
-            let cte = cte.clone();
             Box::pin(async move {
+                // Query matching tasks within transaction (Query #1)
+                let tasks = ActiveTasks::Model::find_by_statement(stmt.clone())
+                    .all(txn)
+                    .await?;
+
+                if tasks.is_empty() {
+                    return Ok(vec![]);
+                }
+
                 let now = TimeDateTimeWithTimeZone::now_utc();
                 let res = TaskResultSpec {
                     exit_status: 0,
@@ -1316,55 +1316,9 @@
                 };
                 let result = serde_json::to_value(res).inspect_err(|e| tracing::error!("{}", e))?;
 
-                // Build SELECT from the CTE
-                let select_from_cte = Query::select()
-                    .expr(Expr::col(Alias::new("id")))
-                    .expr(Expr::col(Alias::new("creator_id")))
-                    .expr(Expr::col(Alias::new("group_id")))
-                    .expr(Expr::col(Alias::new("task_id")))
-                    .expr(Expr::col(Alias::new("uuid")))
-                    .expr(Expr::col(Alias::new("tags")))
-                    .expr(Expr::col(Alias::new("labels")))
-                    .expr(Expr::col(Alias::new("created_at")))
-                    .expr(Expr::value(now))
-                    .expr(Expr::value(TaskState::Cancelled))
-                    .expr(Expr::col(Alias::new("assigned_worker")))
-                    .expr(Expr::col(Alias::new("timeout")))
-                    .expr(Expr::col(Alias::new("priority")))
-                    .expr(Expr::col(Alias::new("spec")))
-                    .expr(Expr::value(result.clone()))
-                    .expr(Expr::col(Alias::new("upstream_task_uuid")))
-                    .expr(Expr::col(Alias::new("downstream_task_uuid")))
-                    .expr(SimpleExpr::Constant(Value::Uuid(None)))
-                    .from(Alias::new("deleted"))
-                    .to_owned();
-
-<<<<<<< HEAD
-                // Build the INSERT SELECT statement with CTE
-                let mut insert_stmt = InsertStatement::new()
-                    .into_table(ArchivedTasks::Entity)
-                    .columns([
-                        ArchivedTasks::Column::Id,
-                        ArchivedTasks::Column::CreatorId,
-                        ArchivedTasks::Column::GroupId,
-                        ArchivedTasks::Column::TaskId,
-                        ArchivedTasks::Column::Uuid,
-                        ArchivedTasks::Column::Tags,
-                        ArchivedTasks::Column::Labels,
-                        ArchivedTasks::Column::CreatedAt,
-                        ArchivedTasks::Column::UpdatedAt,
-                        ArchivedTasks::Column::State,
-                        ArchivedTasks::Column::AssignedWorker,
-                        ArchivedTasks::Column::Timeout,
-                        ArchivedTasks::Column::Priority,
-                        ArchivedTasks::Column::Spec,
-                        ArchivedTasks::Column::Result,
-                        ArchivedTasks::Column::UpstreamTaskUuid,
-                        ArchivedTasks::Column::DownstreamTaskUuid,
-                        ArchivedTasks::Column::ReporterUuid,
-                    ])
-                    .to_owned();
-=======
+                // Collect task IDs for deletion
+                let task_ids: Vec<i64> = tasks.iter().map(|t| t.id).collect();
+
                 // Prepare archived tasks
                 let archived_tasks: Vec<ArchivedTasks::ActiveModel> = tasks
                     .into_iter()
@@ -1390,20 +1344,17 @@
                         task_suite_id: Set(task.task_suite_id),
                     })
                     .collect();
->>>>>>> 8350d388
-
-                insert_stmt.select_from(select_from_cte).unwrap();
-                insert_stmt.returning_col(ArchivedTasks::Column::Id);
-                let insert_with_cte = insert_stmt.with(cte.into());
-
-                let stmt = builder.build(&insert_with_cte);
-
-                let task_ids: Vec<i64> = IdResult::find_by_statement(stmt)
-                    .all(txn)
-                    .await?
-                    .into_iter()
-                    .map(|r| r.id)
-                    .collect();
+
+                // Batch delete from active_tasks (Query #2)
+                ActiveTasks::Entity::delete_many()
+                    .filter(ActiveTasks::Column::Id.is_in(task_ids.clone()))
+                    .exec(txn)
+                    .await?;
+
+                // Batch insert into archived_tasks (Query #3)
+                ArchivedTasks::Entity::insert_many(archived_tasks)
+                    .exec(txn)
+                    .await?;
 
                 Ok(task_ids)
             })
@@ -1420,12 +1371,6 @@
         cancelled_count: task_ids.len() as u64,
         group_name,
     })
-}
-
-#[derive(FromQueryResult)]
-struct IdUuidResult {
-    id: i64,
-    uuid: Uuid,
 }
 
 pub async fn cancel_tasks_by_uuids(
@@ -1440,129 +1385,85 @@
         )));
     }
 
-    // Chunk UUIDs to avoid hitting the parameter limit
-    let uuid_chunks: Vec<Vec<Uuid>> = req.uuids.chunks(1024).map(|chunk| chunk.to_vec()).collect();
-
-    let mut all_task_ids = Vec::new();
-    let mut all_found_uuids = HashSet::new();
-
-    // Process each chunk
-    for uuid_chunk in uuid_chunks {
-        // Query all matching tasks in a single query with permission checks
-        // Join with user_group to check Write permission
-        let builder = pool.db.get_database_backend();
-        let stmt = Query::select()
-            .columns([
-                (ActiveTasks::Entity, ActiveTasks::Column::Id),
-                (ActiveTasks::Entity, ActiveTasks::Column::Uuid),
-                (ActiveTasks::Entity, ActiveTasks::Column::TaskId),
-                (ActiveTasks::Entity, ActiveTasks::Column::CreatorId),
-                (ActiveTasks::Entity, ActiveTasks::Column::GroupId),
-                (ActiveTasks::Entity, ActiveTasks::Column::Tags),
-                (ActiveTasks::Entity, ActiveTasks::Column::Labels),
-                (ActiveTasks::Entity, ActiveTasks::Column::CreatedAt),
-                (ActiveTasks::Entity, ActiveTasks::Column::UpdatedAt),
-                (ActiveTasks::Entity, ActiveTasks::Column::State),
-                (ActiveTasks::Entity, ActiveTasks::Column::AssignedWorker),
-                (ActiveTasks::Entity, ActiveTasks::Column::Timeout),
-                (ActiveTasks::Entity, ActiveTasks::Column::Priority),
-                (ActiveTasks::Entity, ActiveTasks::Column::Spec),
-                (ActiveTasks::Entity, ActiveTasks::Column::UpstreamTaskUuid),
-                (ActiveTasks::Entity, ActiveTasks::Column::DownstreamTaskUuid),
-            ])
-            .from(ActiveTasks::Entity)
-            // Join with user_group to verify user has Write permission on the group
-            .join(
-                sea_orm::JoinType::Join,
-                UserGroup::Entity,
-                sea_orm::sea_query::Expr::col((UserGroup::Entity, UserGroup::Column::GroupId)).eq(
-                    sea_orm::sea_query::Expr::col((
-                        ActiveTasks::Entity,
-                        ActiveTasks::Column::GroupId,
-                    )),
-                ),
-            )
-            .and_where(
-                sea_orm::sea_query::Expr::col((ActiveTasks::Entity, ActiveTasks::Column::Uuid))
-                    .is_in(uuid_chunk),
-            )
-            .and_where(
-                sea_orm::sea_query::Expr::col((UserGroup::Entity, UserGroup::Column::UserId))
-                    .eq(user_id),
-            )
-            // Only allow users with Write permission or higher
-            .and_where(
-                sea_orm::sea_query::Expr::col((UserGroup::Entity, UserGroup::Column::Role))
-                    .is_in(vec![UserGroupRole::Write, UserGroupRole::Admin]),
-            )
-            // Only cancel tasks in Ready or Pending states
-            .and_where(
-                sea_orm::sea_query::Expr::col((ActiveTasks::Entity, ActiveTasks::Column::State))
-                    .is_in(vec![TaskState::Ready, TaskState::Pending]),
-            )
-            .to_owned();
-
-        // Build CTE for DELETE RETURNING + INSERT SELECT to avoid parameter limits
-        // Convert the SELECT statement into a subquery for the DELETE
-        let task_id_subquery = stmt.clone();
-
-        let delete_stmt = DeleteStatement::new()
-            .from_table(ActiveTasks::Entity)
-            .and_where(
-                Expr::col(ActiveTasks::Column::Id).in_subquery(
-                    Query::select()
-                        .column(ActiveTasks::Column::Id)
-                        .from_subquery(task_id_subquery, Alias::new("matching_tasks"))
-                        .to_owned(),
-                ),
-            )
-            .returning_all()
-            .to_owned();
-
-        let cte = CommonTableExpression::new()
-            .query(delete_stmt)
-            .table_name(Alias::new("deleted"))
-            .to_owned();
-
-        // Execute delete and insert in a single transaction
-        // Total: 1 query using CTE (DELETE RETURNING + INSERT SELECT) per chunk
-        let (task_ids, found_uuids) = pool
-            .db
-            .transaction::<_, (Vec<i64>, HashSet<Uuid>), crate::error::Error>(|txn| {
-                let cte = cte.clone();
-                Box::pin(async move {
-                    let now = TimeDateTimeWithTimeZone::now_utc();
-                    let res = TaskResultSpec {
-                        exit_status: 0,
-                        msg: Some(crate::schema::TaskResultMessage::UserCancellation),
-                    };
-                    let result =
-                        serde_json::to_value(res).inspect_err(|e| tracing::error!("{}", e))?;
-
-<<<<<<< HEAD
-                    // Build SELECT from the CTE
-                    let select_from_cte = Query::select()
-                        .expr(Expr::col(Alias::new("id")))
-                        .expr(Expr::col(Alias::new("creator_id")))
-                        .expr(Expr::col(Alias::new("group_id")))
-                        .expr(Expr::col(Alias::new("task_id")))
-                        .expr(Expr::col(Alias::new("uuid")))
-                        .expr(Expr::col(Alias::new("tags")))
-                        .expr(Expr::col(Alias::new("labels")))
-                        .expr(Expr::col(Alias::new("created_at")))
-                        .expr(Expr::value(now))
-                        .expr(Expr::value(TaskState::Cancelled))
-                        .expr(Expr::col(Alias::new("assigned_worker")))
-                        .expr(Expr::col(Alias::new("timeout")))
-                        .expr(Expr::col(Alias::new("priority")))
-                        .expr(Expr::col(Alias::new("spec")))
-                        .expr(Expr::value(result.clone()))
-                        .expr(Expr::col(Alias::new("upstream_task_uuid")))
-                        .expr(Expr::col(Alias::new("downstream_task_uuid")))
-                        .expr(SimpleExpr::Constant(Value::Uuid(None)))
-                        .from(Alias::new("deleted"))
-                        .to_owned();
-=======
+    // Query all matching tasks in a single query with permission checks
+    // Join with user_group to check Write permission
+    let builder = pool.db.get_database_backend();
+    let stmt = Query::select()
+        .columns([
+            (ActiveTasks::Entity, ActiveTasks::Column::Id),
+            (ActiveTasks::Entity, ActiveTasks::Column::Uuid),
+            (ActiveTasks::Entity, ActiveTasks::Column::TaskId),
+            (ActiveTasks::Entity, ActiveTasks::Column::CreatorId),
+            (ActiveTasks::Entity, ActiveTasks::Column::GroupId),
+            (ActiveTasks::Entity, ActiveTasks::Column::Tags),
+            (ActiveTasks::Entity, ActiveTasks::Column::Labels),
+            (ActiveTasks::Entity, ActiveTasks::Column::CreatedAt),
+            (ActiveTasks::Entity, ActiveTasks::Column::UpdatedAt),
+            (ActiveTasks::Entity, ActiveTasks::Column::State),
+            (ActiveTasks::Entity, ActiveTasks::Column::AssignedWorker),
+            (ActiveTasks::Entity, ActiveTasks::Column::Timeout),
+            (ActiveTasks::Entity, ActiveTasks::Column::Priority),
+            (ActiveTasks::Entity, ActiveTasks::Column::Spec),
+            (ActiveTasks::Entity, ActiveTasks::Column::UpstreamTaskUuid),
+            (ActiveTasks::Entity, ActiveTasks::Column::DownstreamTaskUuid),
+        ])
+        .from(ActiveTasks::Entity)
+        // Join with user_group to verify user has Write permission on the group
+        .join(
+            sea_orm::JoinType::Join,
+            UserGroup::Entity,
+            sea_orm::sea_query::Expr::col((UserGroup::Entity, UserGroup::Column::GroupId)).eq(
+                sea_orm::sea_query::Expr::col((ActiveTasks::Entity, ActiveTasks::Column::GroupId)),
+            ),
+        )
+        .and_where(
+            sea_orm::sea_query::Expr::col((ActiveTasks::Entity, ActiveTasks::Column::Uuid))
+                .is_in(req.uuids.clone()),
+        )
+        .and_where(
+            sea_orm::sea_query::Expr::col((UserGroup::Entity, UserGroup::Column::UserId))
+                .eq(user_id),
+        )
+        // Only allow users with Write permission or higher
+        .and_where(
+            sea_orm::sea_query::Expr::col((UserGroup::Entity, UserGroup::Column::Role))
+                .is_in(vec![UserGroupRole::Write, UserGroupRole::Admin]),
+        )
+        // Only cancel tasks in Ready or Pending states
+        .and_where(
+            sea_orm::sea_query::Expr::col((ActiveTasks::Entity, ActiveTasks::Column::State))
+                .is_in(vec![TaskState::Ready, TaskState::Pending]),
+        )
+        .to_owned();
+
+    let built_stmt = builder.build(&stmt);
+
+    // Execute query, delete, and insert in a single transaction
+    // Total: 3 queries (SELECT + DELETE + INSERT_MANY) regardless of task count
+    let (task_ids, found_uuids) = pool
+        .db
+        .transaction::<_, (Vec<i64>, HashSet<Uuid>), crate::error::Error>(|txn| {
+            Box::pin(async move {
+                // Query matching tasks within transaction (Query #1)
+                let tasks = ActiveTasks::Model::find_by_statement(built_stmt.clone())
+                    .all(txn)
+                    .await?;
+
+                if tasks.is_empty() {
+                    return Ok((vec![], HashSet::new()));
+                }
+
+                let now = TimeDateTimeWithTimeZone::now_utc();
+                let res = TaskResultSpec {
+                    exit_status: 0,
+                    msg: Some(crate::schema::TaskResultMessage::UserCancellation),
+                };
+                let result = serde_json::to_value(res).inspect_err(|e| tracing::error!("{}", e))?;
+
+                // Collect task IDs and UUIDs for deletion
+                let task_ids: Vec<i64> = tasks.iter().map(|t| t.id).collect();
+                let found_uuids: HashSet<Uuid> = tasks.iter().map(|t| t.uuid).collect();
+
                 // Prepare archived tasks
                 let archived_tasks: Vec<ArchivedTasks::ActiveModel> = tasks
                     .into_iter()
@@ -1588,58 +1489,25 @@
                         task_suite_id: Set(task.task_suite_id),
                     })
                     .collect();
->>>>>>> 8350d388
-
-                    // Build the INSERT SELECT statement with CTE
-                    let mut insert_stmt = InsertStatement::new()
-                        .into_table(ArchivedTasks::Entity)
-                        .columns([
-                            ArchivedTasks::Column::Id,
-                            ArchivedTasks::Column::CreatorId,
-                            ArchivedTasks::Column::GroupId,
-                            ArchivedTasks::Column::TaskId,
-                            ArchivedTasks::Column::Uuid,
-                            ArchivedTasks::Column::Tags,
-                            ArchivedTasks::Column::Labels,
-                            ArchivedTasks::Column::CreatedAt,
-                            ArchivedTasks::Column::UpdatedAt,
-                            ArchivedTasks::Column::State,
-                            ArchivedTasks::Column::AssignedWorker,
-                            ArchivedTasks::Column::Timeout,
-                            ArchivedTasks::Column::Priority,
-                            ArchivedTasks::Column::Spec,
-                            ArchivedTasks::Column::Result,
-                            ArchivedTasks::Column::UpstreamTaskUuid,
-                            ArchivedTasks::Column::DownstreamTaskUuid,
-                            ArchivedTasks::Column::ReporterUuid,
-                        ])
-                        .to_owned();
-
-                    insert_stmt.select_from(select_from_cte).unwrap();
-                    insert_stmt.returning_col(ArchivedTasks::Column::Id);
-                    insert_stmt.returning_col(ArchivedTasks::Column::Uuid);
-                    let insert_with_cte = insert_stmt.with(cte.into());
-
-                    let stmt = builder.build(&insert_with_cte);
-
-                    let results: Vec<IdUuidResult> =
-                        IdUuidResult::find_by_statement(stmt).all(txn).await?;
-
-                    let task_ids: Vec<i64> = results.iter().map(|r| r.id).collect();
-                    let found_uuids: HashSet<Uuid> = results.into_iter().map(|r| r.uuid).collect();
-
-                    Ok((task_ids, found_uuids))
-                })
+
+                // Batch delete from active_tasks (Query #2)
+                ActiveTasks::Entity::delete_many()
+                    .filter(ActiveTasks::Column::Id.is_in(task_ids.clone()))
+                    .exec(txn)
+                    .await?;
+
+                // Batch insert into archived_tasks (Query #3)
+                ArchivedTasks::Entity::insert_many(archived_tasks)
+                    .exec(txn)
+                    .await?;
+
+                Ok((task_ids, found_uuids))
             })
-            .await?;
-
-        // Accumulate results from this chunk
-        all_task_ids.extend(task_ids);
-        all_found_uuids.extend(found_uuids);
-    }
+        })
+        .await?;
 
     // Remove tasks from dispatch queues
-    for task_id in &all_task_ids {
+    for task_id in &task_ids {
         let _ = remove_task(*task_id, pool)
             .inspect_err(|e| tracing::warn!("Failed to remove task {}: {:?}", task_id, e));
     }
@@ -1648,11 +1516,11 @@
     let failed_uuids: Vec<Uuid> = req
         .uuids
         .into_iter()
-        .filter(|uuid| !all_found_uuids.contains(uuid))
+        .filter(|uuid| !found_uuids.contains(uuid))
         .collect();
 
     Ok(TasksCancelByUuidsResp {
-        cancelled_count: all_task_ids.len() as u64,
+        cancelled_count: task_ids.len() as u64,
         failed_uuids,
     })
 }
